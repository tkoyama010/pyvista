"""Container to mimic ``vtkMultiBlockDataSet`` objects.

These classes hold many VTK datasets in one object that can be passed
to VTK algorithms and PyVista filtering/plotting routines.
"""
import collections.abc
import logging
import pathlib

import numpy as np
import vtk
from vtk import vtkMultiBlockDataSet

import pyvista
from pyvista.utilities import get_array, is_pyvista_dataset, wrap

from .common import DataObject
from .filters import CompositeFilters

log = logging.getLogger(__name__)
log.setLevel('CRITICAL')


class MultiBlock(vtkMultiBlockDataSet, CompositeFilters, DataObject):
    """A composite class to hold many data sets which can be iterated over.

    This wraps/extends the ``vtkMultiBlockDataSet`` class in VTK so that we can
    easily plot these data sets and use the composite in a Pythonic manner.

    You can think of ``MultiBlock`` like lists or dictionaries as we can
    iterate over this data structure by index and we can also access blocks
    by their string name.

    Examples
    --------
    >>> import pyvista as pv

    >>> # Create empty composite dataset
    >>> blocks = pv.MultiBlock()
    >>> # Add a dataset to the collection
    >>> sphere = pv.Sphere()
    >>> blocks.append(sphere)
    >>> # Or add a named block
    >>> blocks["cube"] = pv.Cube()

    >>> # instantiate from a list of objects
    >>> data = [pv.Sphere(), pv.Cube(), pv.Cone()]
    >>> blocks = pv.MultiBlock(data)

    >>> # instantiate from a dictionary
    >>> data = {"cube": pv.Cube(), "sphere": pv.Sphere()}
    >>> blocks = pv.MultiBlock(data)

    >>> # now iterate over the collection
    >>> for name in blocks.keys():
    ...     block = blocks[name] # do something!

    >>> for block in blocks:
    ...     surf = block.extract_surface() # Do something with each dataset

    """

    # Bind pyvista.plotting.plot to the object
<<<<<<< HEAD
    from pyvista.plotting import plot as plot_func
    plot = plot_func
    _READERS = dict.fromkeys(['.vtm', '.vtmb'], vtk.vtkXMLMultiBlockDataReader)
=======
    plot = pyvista.plot
    _READERS = {'.vtm': vtk.vtkXMLMultiBlockDataReader, '.vtmb': vtk.vtkXMLMultiBlockDataReader,
                '.case': vtk.vtkGenericEnSightReader}
>>>>>>> 6d19c862
    _WRITERS = dict.fromkeys(['.vtm', '.vtmb'], vtk.vtkXMLMultiBlockDataWriter)

    def __init__(self, *args, **kwargs):
        """Initialize multi block."""
        super().__init__()
        deep = kwargs.pop('deep', False)
        self.refs = []

        if len(args) == 1:
            if isinstance(args[0], vtk.vtkMultiBlockDataSet):
                if deep:
                    self.deep_copy(args[0])
                else:
                    self.shallow_copy(args[0])
            elif isinstance(args[0], (list, tuple)):
                for block in args[0]:
                    self.append(block)
            elif isinstance(args[0], (str, pathlib.Path)):
                self._from_file(args[0])
            elif isinstance(args[0], dict):
                idx = 0
                for key, block in args[0].items():
                    self[idx, key] = block
                    idx += 1
            else:
                raise TypeError(f'Type {type(args[0])} is not supported by pyvista.MultiBlock')

            # keep a reference of the args
            self.refs.append(args)
        elif len(args) > 1:
            raise ValueError('Invalid number of arguments:\n``pyvista.MultiBlock``'
                             'supports 0 or 1 arguments.')

        # Upon creation make sure all nested structures are wrapped
        self.wrap_nested()

    def wrap_nested(self):
        """Ensure that all nested data structures are wrapped as PyVista datasets.

        This is performed in place.

        """
        for i in range(self.n_blocks):
            block = self.GetBlock(i)
            if not is_pyvista_dataset(block):
                self.SetBlock(i, pyvista.wrap(block))
        return

    @property
    def bounds(self):
        """Find min/max for bounds across blocks.

        Return
        ------
        tuple(float):
            length 6 tuple of floats containing min/max along each axis

        """
        bounds = [np.inf,-np.inf, np.inf,-np.inf, np.inf,-np.inf]

        def update_bounds(ax, nb, bounds):
            """Update bounds while keeping track (internal helper)."""
            if nb[2*ax] < bounds[2*ax]:
                bounds[2*ax] = nb[2*ax]
            if nb[2*ax+1] > bounds[2*ax+1]:
                bounds[2*ax+1] = nb[2*ax+1]
            return bounds

        # get bounds for each block and update
        for i in range(self.n_blocks):
            if self[i] is None:
                continue
            bnds = self[i].bounds
            for a in range(3):
                bounds = update_bounds(a, bnds, bounds)

        return bounds

    @property
    def center(self):
        """Return the center of the bounding box."""
        return np.array(self.bounds).reshape(3,2).mean(axis=1)

    @property
    def length(self):
        """Return the length of the diagonal of the bounding box."""
        return pyvista.Box(self.bounds).length

    @property
    def n_blocks(self):
        """Return the total number of blocks set."""
        return self.GetNumberOfBlocks()

    @n_blocks.setter
    def n_blocks(self, n):
        """Return the total number of blocks set."""
        self.SetNumberOfBlocks(n)
        self.Modified()

    @property
    def volume(self):
        """Return the total volume of all meshes in this dataset.

        Return
        ------
        volume : float
            Total volume of the mesh.

        """
        volume = 0.0
        for block in self:
            if block is None:
                continue
            volume += block.volume
        return volume

    def get_data_range(self, name):
        """Get the min/max of an array given its name across all blocks."""
        mini, maxi = np.inf, -np.inf
        for i in range(self.n_blocks):
            data = self[i]
            if data is None:
                continue
            # get the scalars if available - recursive
            tmi, tma = data.get_data_range(name)
            if not np.isnan(tmi) and tmi < mini:
                mini = tmi
            if not np.isnan(tma) and tma > maxi:
                maxi = tma
        return mini, maxi

    def get_index_by_name(self, name):
        """Find the index number by block name."""
        for i in range(self.n_blocks):
            if self.get_block_name(i) == name:
                return i
        raise KeyError(f'Block name ({name}) not found')

    def __getitem__(self, index):
        """Get a block by its index or name.

        If the name is non-unique then returns the first occurrence.

        """
        if isinstance(index, slice):
            stop = index.stop if index.stop >= 0 else self.n_blocks + index.stop + 1
            step = index.step if isinstance(index.step, int) else 1
            multi = MultiBlock()
            for i in range(index.start, stop, step):
                multi[-1, self.get_block_name(i)] = self[i]
            return multi
        elif isinstance(index, (list, tuple, np.ndarray)):
            multi = MultiBlock()
            for i in index:
                if isinstance(i, str):
                    name = i
                else:
                    name = self.get_block_name(i)
                multi[-1, name] = self[i]
            return multi
        elif isinstance(index, str):
            index = self.get_index_by_name(index)
        ############################
        if index < 0:
            index = self.n_blocks + index
        if index < 0 or index >= self.n_blocks:
            raise IndexError(f'index ({index}) out of range for this dataset.')
        data = self.GetBlock(index)
        if data is None:
            return data
        if data is not None and not is_pyvista_dataset(data):
            data = wrap(data)
        if data not in self.refs:
            self.refs.append(data)
        return data

    def append(self, data):
        """Add a data set to the next block index."""
        index = self.n_blocks # note off by one so use as index
        self[index] = data
        self.refs.append(data)

    def get(self, index):
        """Get a block by its index or name.

        If the name is non-unique then returns the first occurrence.

        """
        return self[index]

    def set_block_name(self, index, name):
        """Set a block's string name at the specified index."""
        if name is None:
            return
        self.GetMetaData(index).Set(vtk.vtkCompositeDataSet.NAME(), name)
        self.Modified()

    def get_block_name(self, index):
        """Return the string name of the block at the given index."""
        meta = self.GetMetaData(index)
        if meta is not None:
            return meta.Get(vtk.vtkCompositeDataSet.NAME())
        return None

    def keys(self):
        """Get all the block names in the dataset."""
        names = []
        for i in range(self.n_blocks):
            names.append(self.get_block_name(i))
        return names

    def _ipython_key_completions_(self):
        return self.keys()

    def __setitem__(self, index, data):
        """Set a block with a VTK data object.

        To set the name simultaneously, pass a string name as the 2nd index.

        Example
        -------
        >>> import pyvista
        >>> multi = pyvista.MultiBlock()
        >>> multi[0] = pyvista.PolyData()
        >>> multi[1, 'foo'] = pyvista.UnstructuredGrid()
        >>> multi['bar'] = pyvista.PolyData()
        >>> multi.n_blocks
        3

        """
        if isinstance(index, (np.ndarray, collections.abc.Sequence)) and not isinstance(index, str):
            i, name = index[0], index[1]
        elif isinstance(index, str):
            try:
                i = self.get_index_by_name(index)
            except KeyError:
                i = -1
            name = index
        else:
            i, name = index, None
        if data is not None and not is_pyvista_dataset(data):
            data = wrap(data)
        if i == -1:
            self.append(data)
            i = self.n_blocks - 1
        else:
            self.SetBlock(i, data)
        if name is None:
            name = f'Block-{i:02}'
        self.set_block_name(i, name) # Note that this calls self.Modified()
        if data not in self.refs:
            self.refs.append(data)

    def __delitem__(self, index):
        """Remove a block at the specified index."""
        if isinstance(index, str):
            index = self.get_index_by_name(index)
        self.RemoveBlock(index)

    def __iter__(self):
        """Return the iterator across all blocks."""
        self._iter_n = 0
        return self

    def next(self):
        """Get the next block from the iterator."""
        if self._iter_n < self.n_blocks:
            result = self[self._iter_n]
            self._iter_n += 1
            return result
        else:
            raise StopIteration

    __next__ = next

    def pop(self, index):
        """Pop off a block at the specified index."""
        data = self[index]
        del self[index]
        return data

    def clean(self, empty=True):
        """Remove any null blocks in place.

        Parameters
        -----------
        empty : bool
            Remove any meshes that are empty as well (have zero points).

        """
        null_blocks = []
        for i in range(self.n_blocks):
            if isinstance(self[i], MultiBlock):
                # Recursively move through nested structures
                self[i].clean()
                if self[i].n_blocks < 1:
                    null_blocks.append(i)
            elif self[i] is None:
                null_blocks.append(i)
            elif empty and self[i].n_points < 1:
                null_blocks.append(i)
        # Now remove the null/empty meshes
        null_blocks = np.array(null_blocks, dtype=int)
        for i in range(len(null_blocks)):
            # Cast as int because windows is super annoying
            del self[int(null_blocks[i])]
            null_blocks -= 1
        return

    def _get_attrs(self):
        """Return the representation methods (internal helper)."""
        attrs = []
        attrs.append(("N Blocks", self.n_blocks, "{}"))
        bds = self.bounds
        attrs.append(("X Bounds", (bds[0], bds[1]), "{:.3f}, {:.3f}"))
        attrs.append(("Y Bounds", (bds[2], bds[3]), "{:.3f}, {:.3f}"))
        attrs.append(("Z Bounds", (bds[4], bds[5]), "{:.3f}, {:.3f}"))
        return attrs

    def _repr_html_(self):
        """Define a pretty representation for Jupyter notebooks."""
        fmt = ""
        fmt += "<table>"
        fmt += "<tr><th>Information</th><th>Blocks</th></tr>"
        fmt += "<tr><td>"
        fmt += "\n"
        fmt += "<table>\n"
        fmt += f"<tr><th>{type(self).__name__}</th><th>Values</th></tr>\n"
        row = "<tr><td>{}</td><td>{}</td></tr>\n"

        # now make a call on the object to get its attributes as a list of len 2 tuples
        for attr in self._get_attrs():
            try:
                fmt += row.format(attr[0], attr[2].format(*attr[1]))
            except:
                fmt += row.format(attr[0], attr[2].format(attr[1]))

        fmt += "</table>\n"
        fmt += "\n"
        fmt += "</td><td>"
        fmt += "\n"
        fmt += "<table>\n"
        row = "<tr><th>{}</th><th>{}</th><th>{}</th></tr>\n"
        fmt += row.format("Index", "Name", "Type")

        for i in range(self.n_blocks):
            data = self[i]
            fmt += row.format(i, self.get_block_name(i), type(data).__name__)

        fmt += "</table>\n"
        fmt += "\n"
        fmt += "</td></tr> </table>"
        return fmt

    def __repr__(self):
        """Define an adequate representation."""
        # return a string that is Python console friendly
        fmt = f"{type(self).__name__} ({hex(id(self))})\n"
        # now make a call on the object to get its attributes as a list of len 2 tuples
        row = "  {}:\t{}\n"
        for attr in self._get_attrs():
            try:
                fmt += row.format(attr[0], attr[2].format(*attr[1]))
            except:
                fmt += row.format(attr[0], attr[2].format(attr[1]))
        return fmt

    def __str__(self):
        """Return the str representation of the multi block."""
        return MultiBlock.__repr__(self)

    def __len__(self):
        """Return the number of blocks."""
        return self.n_blocks

    def copy_meta_from(self, ido):
        """Copy pyvista meta data onto this object from another object."""
        # Note that `pyvista.MultiBlock` datasets currently don't have any meta.
        # This method is here for consistency with the rest of the API and
        # in case we add meta data to this pbject down the road.
        pass

    def copy(self, deep=True):
        """Return a copy of the object.

        Parameters
        ----------
        deep : bool, optional
            When True makes a full copy of the object.

        Return
        ------
        newobject : same as input
           Deep or shallow copy of the input.

        """
        thistype = type(self)
        newobject = thistype()
        if deep:
            newobject.deep_copy(self)
        else:
            newobject.shallow_copy(self)
        newobject.copy_meta_from(self)
        newobject.wrap_nested()
        return newobject<|MERGE_RESOLUTION|>--- conflicted
+++ resolved
@@ -61,15 +61,9 @@
     """
 
     # Bind pyvista.plotting.plot to the object
-<<<<<<< HEAD
-    from pyvista.plotting import plot as plot_func
-    plot = plot_func
-    _READERS = dict.fromkeys(['.vtm', '.vtmb'], vtk.vtkXMLMultiBlockDataReader)
-=======
     plot = pyvista.plot
     _READERS = {'.vtm': vtk.vtkXMLMultiBlockDataReader, '.vtmb': vtk.vtkXMLMultiBlockDataReader,
                 '.case': vtk.vtkGenericEnSightReader}
->>>>>>> 6d19c862
     _WRITERS = dict.fromkeys(['.vtm', '.vtmb'], vtk.vtkXMLMultiBlockDataWriter)
 
     def __init__(self, *args, **kwargs):
